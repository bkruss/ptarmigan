use std::error::Error;
use std::path::{Path, PathBuf};
use std::f64::consts;

#[cfg(feature = "with-mpi")]
use mpi::traits::*;

#[cfg(feature = "with-mpi")]
use mpi::collective::SystemOperation;

#[cfg(not(feature = "with-mpi"))]
extern crate no_mpi as mpi;

#[cfg(not(feature = "with-mpi"))]
use mpi::{Communicator, SystemOperation};

use rand::prelude::*;
use rand_xoshiro::*;

#[cfg(feature = "hdf5-output")]
use hdf5_writer;
#[cfg(feature = "hdf5-output")]
unzip_n::unzip_n!(pub 7);
#[cfg(feature = "hdf5-output")]
unzip_n::unzip_n!(pub 8);
#[cfg(feature = "hdf5-output")]
unzip_n::unzip_n!(pub 9);

mod constants;
mod field;
mod geometry;
mod particle;
mod nonlinear_compton;
mod pair_creation;
mod lcfa;
mod special_functions;
mod output;
mod input;
mod pwmci;
mod quadrature;

use constants::*;
use field::*;
use geometry::*;
use particle::*;
use output::*;
use input::*;

/// Specifies how to print information for all particles,
/// as requested by 'dump_all_particles' in the input file.
#[derive(Copy,Clone,PartialEq)]
enum OutputMode {
    None,
    #[cfg(feature = "hdf5-output")]
    Hdf5,
}

/// Wrapper around detailed optional arguments to [collide](collide)
#[derive(Copy, Clone)]
struct CollideOptions {
    /// Scale the automatic timestep by a factor (generally < 1)
    dt_multiplier: f64,
    /// Increase the pair creation rate by a factor (> 1)
    rate_increase: f64,
    /// Halt particle tracking (if not already stopped!) at a given time
    t_stop: f64,
    /// Discard electrons that have not radiated from output
    discard_bg_e: bool,
    /// Discard photons that have not pair-created from output
    discard_bg_ph: bool,
    /// Enable/disable recoil on photon emission
    rr: bool,
    /// Track/do not track photons through the EM field.
    tracking_photons: bool,
    /// Preserve data about decayed photons for later output
    keep_decayed_photons: bool,
    /// Use polarization-resolved pair creation rates
    pol_resolved: bool,
    /// Rotate Stokes vector in absence of pair creation
    rotate_stokes_pars: bool,
    /// Use classical emission rates
    classical: bool,
    /// Correct classical spectrum using Gaunt factor
    gaunt_factor: bool,
}

/// Propagates a single particle through a region of EM field, returning a Shower containing
/// the primary and any secondary particles generated.
/// `current_id` is incremented every time a new particle is generated.
fn collide<F: Field, R: Rng>(field: &F, incident: Particle, rng: &mut R, current_id: &mut u64, options: CollideOptions) -> Shower {
    let mut primaries = vec![incident];
    let mut secondaries: Vec<Particle> = Vec::new();
    let mut intermediates: Vec<Particle> = Vec::new();

    let dt = field.max_timestep().unwrap_or(1.0);
    let dt = dt * options.dt_multiplier;
    let primary_id = incident.id();

    let eqn = if options.classical && options.rr {
        if options.gaunt_factor {
            EquationOfMotion::ModifiedLandauLifshitz
        } else {
            EquationOfMotion::LandauLifshitz
        }
    } else {
        EquationOfMotion::Lorentz
    };

    let mode = if options.classical && !options.gaunt_factor {
        RadiationMode::Classical
    } else {
        RadiationMode::Quantum
    };

    let electron_recoils = !options.classical && options.rr;

    while let Some(mut pt) = primaries.pop() {
        match pt.species() {
            Species::Electron | Species::Positron => {
                while field.contains(pt.position()) && pt.time() < options.t_stop {
                    let (r, mut u, dt_actual, work_done) = field.push(
                        pt.position(),
                        pt.normalized_momentum(),
                        pt.charge_to_mass_ratio(),
                        dt,
                        eqn,
                    );

                    if let Some(event) = field.radiate(r, u, dt_actual, rng, mode) {
                        let id = *current_id;
                        *current_id = *current_id + 1;
                        let photon = Particle::create(Species::Photon, r)
                            .with_payload(event.a_eff)
                            .with_weight(pt.weight())
                            .with_id(id)
                            .with_parent_id(pt.id())
                            .with_polarization(event.pol)
                            .with_normalized_momentum(event.k);
                        primaries.push(photon);

                        if electron_recoils {
                            u = event.u_prime;
                        }

                        pt.update_interaction_count(1.0);

                        if !options.classical {
                            pt.update_absorbed_energy(event.absorption);
                        }
                    }

                    pt.with_position(r);
                    pt.with_normalized_momentum(u);
                    pt.update_absorbed_energy(work_done);
                }

                if pt.id() != primary_id || !options.discard_bg_e || pt.interaction_count() > 0.0 {
                    secondaries.push(pt);
                }
            },

            Species::Photon => {
                let mut has_decayed = false;
                while field.contains(pt.position()) && pt.time() < options.t_stop && !has_decayed && options.tracking_photons {
                    let ell = pt.normalized_momentum();
                    let r: FourVector = pt.position() + SPEED_OF_LIGHT * ell * dt / ell[0];
                    let pol = if options.pol_resolved { pt.polarization() } else { StokesVector::unpolarized() };

                    let (prob, frac, pol_new, momenta) = field.pair_create(r, ell, pol, dt, rng, options.rate_increase);
                    if let Some((q_e, q_p, a_eff)) = momenta {
                        let id = *current_id;
                        *current_id = *current_id + 2;
                        let electron = Particle::create(Species::Electron, r)
                            .with_weight(frac * pt.weight())
                            .with_id(id)
                            .with_payload(a_eff)
                            .with_parent_id(pt.id())
                            .with_normalized_momentum(q_e);
                        let positron = Particle::create(Species::Positron, r)
                            .with_weight(frac * pt.weight())
                            .with_id(id + 1)
                            .with_payload(a_eff)
                            .with_parent_id(pt.id())
                            .with_normalized_momentum(q_p);
                        primaries.push(electron);
                        primaries.push(positron);
                        pt.with_weight(pt.weight() * (1.0 - frac));
                        if pt.weight() <= 0.0 {
                            has_decayed = true;
                        }
                    }

                    if options.rotate_stokes_pars && options.pol_resolved {
                        pt.with_polarization(pol_new);
                    }

                    pt.update_interaction_count(prob);
                    pt.with_position(r);
                }

                if !has_decayed && (pt.id() != primary_id || !options.discard_bg_ph) {
                    secondaries.push(pt);
                }

                if has_decayed && options.keep_decayed_photons {
                    intermediates.push(pt);
                }
            }
        }
    }

    Shower {
        primary: incident,
        secondaries,
        intermediates,
    }
}

/// Returns the ratio of the pair creation and photon emission rates,
/// for a photon (or electron) with normalized energy `gamma` in a
/// laser with amplitude `a0` and wavelength `wavelength`.
fn increase_pair_rate_by(gamma: f64, a0: f64, wavelength: f64, pol: Polarization) -> f64 {
    let kappa: FourVector = SPEED_OF_LIGHT * COMPTON_TIME * 2.0 * consts::PI * FourVector::new(1.0, 0.0, 0.0, 1.0) / wavelength;
    let ell: FourVector = FourVector::lightlike(0.0, 0.0, -gamma);
    let u: FourVector = FourVector::new(0.0, 0.0, 0.0, -gamma).unitize();
    let a_rms = match pol { Polarization::Linear => a0 / consts::SQRT_2, Polarization::Circular => a0 };
    let q: FourVector = u + a_rms * a_rms * kappa / (2.0 * kappa * u);
    let dt = wavelength / SPEED_OF_LIGHT;
    let (pair_rate, _) = pair_creation::probability(ell, StokesVector::unpolarized(), kappa, a_rms, dt, pol, 0.0);
    let photon_rate = nonlinear_compton::probability(kappa, q, dt, pol, RadiationMode::Quantum);
    if pair_rate == 0.0 || photon_rate.is_none() {
        1.0
    } else {
        let ratio = photon_rate.unwrap() / pair_rate;
        //println!("P_pair = {:.6e}, P_photon = {:.6e}, ratio = {:.3}", pair_rate.unwrap(), photon_rate.unwrap(), ratio);
        ratio.max(1.0)
    }
}

fn increase_lcfa_pair_rate_by(gamma: f64, a0: f64, wavelength: f64) -> f64 {
    let omega_mc2 = 1.26e-6 / (ELECTRON_MASS_MEV * 1.0e6 * wavelength);
    let chi = 2.0 * gamma * a0 * omega_mc2;
    let ell: FourVector = FourVector::lightlike(0.0, 0.0, -gamma);
    let pair_rate = lcfa::pair_creation::probability(ell, StokesVector::unpolarized(), chi, [1.0, 0.0, 0.0].into(), 1.0).0;
    let photon_rate = lcfa::photon_emission::rate(chi, gamma);
    photon_rate / pair_rate
}

fn main() -> Result<(), Box<dyn Error>> {
    let universe = mpi::initialize().unwrap();
    let world = universe.world();
    let id = world.rank();
    let ntasks = world.size();

    let args: Vec<String> = std::env::args().collect();
    let path = args
        .get(1)
        .ok_or(InputError::file())?;
    let path = PathBuf::from(path);
    let output_dir = path.parent().unwrap_or(Path::new("")).to_str().unwrap_or("");

    // Read input configuration with default context

    let raw_input = std::fs::read_to_string(&path)
        .map_err(|_| InputError::file())?;
    let mut input = Config::from_string(&raw_input)?;
    input.with_context("constants")?;

    let dt_multiplier = input.read("control:dt_multiplier").unwrap_or(1.0);
    let multiplicity: Option<usize> = input.read("control:select_multiplicity").ok();
    let using_lcfa = input.read("control:lcfa").unwrap_or(false);
    let rng_seed = input.read("control:rng_seed").unwrap_or(0usize);
    let finite_bandwidth = input.read("control:bandwidth_correction").unwrap_or(false);
    let rr = input.read("control:radiation_reaction").unwrap_or(true);
    let t_stop = input.read("control:stop_at_time").unwrap_or(std::f64::INFINITY);

    let (classical, gaunt_factor) = input.read::<String, _>("control:classical")
        .and_then(|s| match s.as_str() {
            "true" => Ok((true, false)),
            "false" => Ok((false, false)),
            "gaunt_factor_corrected" => Ok((true, true)),
            _ => {
                eprintln!("control:classical must be one of 'true', 'false' or 'gaunt_factor_corrected'.");
                Err(InputError::conversion("control:classical", "classical"))
            }
        })
        // Gaunt factor correction is available only under LCFA
        .and_then(|(classical, gaunt_factor)| {
            if gaunt_factor && !using_lcfa {
                eprintln!("Gaunt factor correction is only available under the LCFA.");
                Err(InputError::conversion("control:classical", "classical"))
            } else {
                Ok((classical, gaunt_factor))
            }
        })
        .or_else(|e| match e.kind() {
            // preserve error if 'control:classical' is present, but parsing failed
            InputErrorKind::Conversion => Err(e),
            // if 'control:classical' is not present, default to qed rates
            _ => Ok((false, false)),
        })
        ?;

    // pair creation is enabled by default, unless classical = true
    let tracking_photons = input.read("control:pair_creation").unwrap_or(!classical);
    let pol_resolved = input.read("control:pol_resolved").unwrap_or(false);
    let rotate_stokes_pars = input.read("control:rotate_stokes_pars")
        .map_or(true, |val| {
            if id == 0 { eprintln!("Warning: use of undocumented option control:rotate_stokes_pars, intended for debugging purposes only."); }
            val
        });

    let a0_values: Vec<f64> = input.read_loop("laser:a0")?;
    let wavelength: f64 = input
        .read("laser:wavelength")
        .or_else(|_e|
            // attempt to read a frequency instead, e.g. 'omega: 1.55 * eV'
            input.read("laser:omega").map(|omega: f64| 2.0 * consts::PI * COMPTON_TIME * ELECTRON_MASS * SPEED_OF_LIGHT.powi(3) / omega)
        )?;

    let (pol, pol_angle) = input.read::<String, _>("laser:polarization")
        .and_then(|s| match s.as_str() {
            "circular" => Ok((Polarization::Circular, 0.0)),
            "linear" | "linear || x" => Ok((Polarization::Linear, 0.0)),
            "linear || y" => Ok((Polarization::Linear, consts::FRAC_PI_2)),
            _ => {
                if let Some(expr) = s.strip_prefix("linear @") {
                    if let Some(pol_angle) = input.evaluate(expr) {
                        Ok((Polarization::Linear, pol_angle))
                    } else {
                        eprintln!("Linear polarization specified, but '{}' is not a valid angle.", expr.trim());
                        Err(InputError::conversion("laser:polarization", "polarization"))
                    }
                } else {
                    eprintln!("Laser polarization must be 'linear [|| x or y]' or 'circular'.");
                    Err(InputError::conversion("laser:polarization", "polarization"))
                }
            }
        })
        ?;

    let (focusing, waist) = input
        .read("laser:waist")
        .map(|w| (true, w))
        .unwrap_or((false, std::f64::INFINITY));

    let envelope = input.read::<String, _>("laser:envelope")
        .and_then(|s| match s.as_str() {
            "cos2" | "cos^2" | "cos_sqd" | "cos_squared" => Ok(Envelope::CosSquared),
            "flattop" | "flat-top" => Ok(Envelope::Flattop),
            "gauss" | "gaussian" => Ok(Envelope::Gaussian),
            _ => {
                eprintln!("Laser envelope must be one of 'cos^2', 'flattop' or 'gaussian'.");
                Err(InputError::conversion("laser:envelope", "envelope"))
            }
        })
        .unwrap_or_else(|_| if focusing {Envelope::Gaussian} else {Envelope::CosSquared});

    let n_cycles: f64 = match envelope {
        Envelope::CosSquared => input.read("laser:n_cycles")?,
        Envelope::Flattop => {
            input.read("laser:n_cycles")
                .and_then(|n: f64| if n < 1.0 {
                    eprintln!("'n_cycles' must be >= 1.0 for flattop lasers.");
                    Err(InputError::conversion("laser:envelope", "envelope"))
                } else {
                    Ok(n)
                })?
        },
        Envelope::Gaussian => {
            input.read("laser:fwhm_duration")
                .map(|t: f64| SPEED_OF_LIGHT * t / wavelength)
                .or_else(|_e| input.read("laser:n_cycles"))?
        }
    };

    let chirp_b = if !focusing {
        input.read("laser:chirp_coeff").unwrap_or(0.0)
    } else {
        input.read("laser:chirp_coeff")
            .map(|_: f64| {
                eprintln!("Chirp parameter ignored for focusing laser pulses.");
                0.0
            })
            .unwrap_or(0.0)
    };

    let npart: usize = input.read("beam:n")
        .or_else(|_| input.read("beam:ne"))
        ?;
    let gamma: f64 = input.read("beam:gamma")?;
    let sigma: f64 = input.read("beam:sigma").unwrap_or(0.0);
    let length: f64 = input.read("beam:length").unwrap_or(0.0);
    let angle: f64 = input.read("beam:collision_angle").unwrap_or(0.0);

    let angle2: f64 = input.read::<String, _>("beam:collision_plane")
        .and_then(|s| match s.as_str() {
            "horizontal" => Ok(0.0),
            "vertical" => Ok(consts::FRAC_PI_2),
            _ => input.evaluate(s).ok_or_else(|| InputError::conversion("beam:collision_plane", "collision_plane")),
        })
        .or_else(|e| match e.kind() {
            // preserve error if parsing failed
            InputErrorKind::Conversion => Err(e),
            // if not present, default to horizontal
            _ => Ok(0.0),
        })
        ?;

    let rms_div: f64 = input.read("beam:rms_divergence").unwrap_or(0.0);
    let weight = input.read("beam:charge")
        .map(|q: f64| q.abs() / (constants::ELEMENTARY_CHARGE * (npart as f64)))
        .unwrap_or(1.0);

    let (radius, normally_distributed, max_radius) = input.read::<Vec<String>,_>("beam:radius")
        .and_then(|vs| {
            // whether a single f64 or a tuple of [f64, dstr],
            // the first value must be the radius
            let radius = vs.first().map(|s| input.evaluate(s)).flatten();

            // a second entry, if present, is a distribution spec
            let normally_distributed = match vs.get(1) {
                None => Some(true), // if not specified at all, assume normally distributed
                Some(s) if s == "normally_distributed" => Some(true),
                Some(s) if s == "uniformly_distributed" => Some(false),
                _ => None // anything else is an error
            };

            // a third entry, if present, would be the optional cutoff for a
            // normal distribution
            let max_radius = vs.get(2).and_then(|s| input.evaluate(s));

            if let (Some(r), Some(b)) = (radius, normally_distributed) {
                Ok((r, b, max_radius))
            } else {
                eprintln!("Beam radius must be specified with a single numerical value, e.g.,\n\
                            \tradius: 2.0e-6\n\
                            or as a numerical value and a distribution, e.g,\n\
                            \tradius: [2.0e-6, uniformly_distributed]\n\
                            \tradius: [2.0e-6, normally_distributed].");
                Err(InputError::conversion("beam:radius", "radius"))
                //Err(ConfigError::raise(ConfigErrorKind::ConversionFailure, "beam", "radius"))
            }
        })
        .or_else(|e| {
            // if radius is just missing (as opposed to malformed), return 0.0
            if e.kind() == InputErrorKind::Conversion {
                Err(e)
            } else {
                Ok((0.0, true, None))
            }
        })?;

    let species = input.read::<String,_>("beam:species")
        .map_or_else(
            |e| match e.kind() {
                // if the species is not specified, default to electron
                InputErrorKind::Location => Ok(Species::Electron),
                _ => Err(e)
            },
            |s| s.parse::<Species>().map_err(|_| InputError::conversion("beam:species", "species"))
        )?;
    let use_brem_spec = if species == Species::Photon {
        input.read("beam:bremsstrahlung_source").unwrap_or(false)
    } else {
        false
    };
    let gamma_min = if use_brem_spec {
        input.read("beam:gamma_min")?
    } else {
        1.0
    };

    let energy_chirp = input.read::<f64, _>("beam:energy_chirp")
        .or_else(|e| match e.kind() {
            InputErrorKind::Location => Ok(0.0),
            _ => Err(e),
        })
        .and_then(|rho| {
            if use_brem_spec && rho != 0.0 {
                eprintln!("Energy chirp ignored for bremsstrahlung photons.");
                Ok(0.0)
            } else if rho.abs() > 1.0 {
                eprintln!("Absolute value of energy chirp parameter {} must be <= 1.", rho);
                Err(InputError::conversion("beam:energy_chirp", "energy_chirp"))
            } else {
                Ok(rho)
            }
        })
        ?;

    let offset = input.read::<Vec<f64>,_>("beam:offset")
        // if missing, assume to be (0,0,0)
        .or_else(|e| match e.kind() {
            InputErrorKind::Location => Ok(vec![0.0; 3]),
            _ => Err(e),
        })
        .and_then(|v| match v.len() {
            3 => Ok(ThreeVector::new(v[0], v[1], v[2])),
            _ => {
                eprintln!("A collision offset must be expressed as a three-vector [dx, dy, dz].");
                Err(InputError::conversion("beam:offset", "offset"))
            }
        })
        ?;

    let sv = input.read::<Vec<f64>,_>("beam:stokes_pars")
        // if missing, assume to be (0,0,0)
        .or_else(|e| match e.kind() {
            InputErrorKind::Location => Ok(vec![0.0; 3]),
            _ => Err(e),
        })
        .and_then(|v| match v.len() {
            3 => {
                let sv = StokesVector::new(1.0, v[0], v[1], v[2]);
                if sv.dop() <= 1.0 {
                    Ok(sv)
                } else {
                    eprintln!("Specified particle polarization does not satisfy S_1^2 + S_2^2 + S_3^2 <= 1.");
                    Err(InputError::conversion("beam:stokes_pars", "stokes_pars"))
                }
            },
            _ => {
                eprintln!("Particle polarization must be specified as three Stokes parameters [S_1, S_2, S_3].");
                Err(InputError::conversion("beam:stokes_pars", "stokes_pars"))
            }
        })
        ?;

    let ident: String = input.read("output:ident")
        .map(|s| {
            if s == "auto" {
                // use the name of the input file instead
                let stem = path.file_stem().map(|os| os.to_str()).flatten();
                if let Some(stem) = stem {
                    stem.to_owned()
                } else {
                    eprintln!("Unexpected failure to extract stem of input file ('{}'), as required for 'ident: auto'.", path.display());
                    "".to_owned()
                }
            } else {
                s
            }
        })
        .unwrap_or_else(|_| "".to_owned());

    let output_mode = input.read::<String, _>("output:dump_all_particles")
        .and_then(|s| match s.as_str() {
            #[cfg(feature = "hdf5-output")]
            "hdf5" => Ok(OutputMode::Hdf5),
            #[cfg(not(feature = "hdf5-output"))]
            "hdf5" => {
                eprintln!("Warning: complete data output has been requested (dump_all_particles: hdf5), but ptarmigan has not been compiled with HDF5 support. No output will be generated.");
                Ok(OutputMode::None)
            },
            _ => {
                eprintln!("Specified format for complete data output (dump_all_particles: ...) is invalid.");
                Err(InputError::conversion("output:dump_all_particles", "dump_all_particles"))
            }
        })
        .or_else(|e| match e.kind() {
            InputErrorKind::Conversion => Err(e),
            _ => Ok(OutputMode::None)
        })
        ?;

    let keep_decayed_photons = input.read::<bool, _>("output:dump_decayed_photons")
        .unwrap_or(false);

    let laser_defines_z = match input.read::<String,_>("output:coordinate_system") {
        Ok(s) if s == "beam" => false,
        _ => true,
    };

    let (discard_bg_e, discard_bg_ph) = input.read::<bool, _>("output:discard_background")
        .map_or_else(
            |_e| {
                // for backwards compatibility
                let discard_bg_e = input.read("output:discard_background_e").unwrap_or(false);
                (discard_bg_e, false)
            },
            |val| (val, val)
        );

    let min_energy: f64 = input
        .read("output:min_energy")
        .map(|e: f64| 1.0e-6 * e / -ELECTRON_CHARGE) // convert from J to MeV
        .unwrap_or(0.0);

    let max_angle: f64 = input
        .read("output:max_angle")
        .unwrap_or(consts::PI);

    let eospec: Vec<String> = input.read("output:electron")
        .or_else(|e| match e.kind() {InputErrorKind::Location => Ok(vec![]), _ => Err(e)})?;
    let eospec: Vec<DistributionFunction> = eospec
        .iter()
        .map(|spec| DistributionFunction::load(spec, |s| input.evaluate(s)))
        .collect::<Result<Vec<_>,_>>()?;
    
    let gospec: Vec<String> = input.read("output:photon")
        .or_else(|e| match e.kind() {InputErrorKind::Location => Ok(vec![]), _ => Err(e)})?;
    let gospec: Vec<DistributionFunction> = gospec
        .iter()
        .map(|spec| DistributionFunction::load(spec, |s| input.evaluate(s)))
        .collect::<Result<Vec<_>,_>>()?;

    let pospec: Vec<String> = input.read("output:positron")
        .or_else(|e| match e.kind() {InputErrorKind::Location => Ok(vec![]), _ => Err(e)})?;
    let pospec: Vec<DistributionFunction> = pospec
        .iter()
        .map(|spec| DistributionFunction::load(spec, |s| input.evaluate(s)))
        .collect::<Result<Vec<_>,_>>()?;

    let file_format = input.read::<String,_>("output:file_format")
        .and_then(|s| match s.as_str() {
            "plain_text" | "plain-text" | "ascii" => Ok(FileFormat::PlainText),
            "fits" => Ok(FileFormat::Fits),
            _ => Err(InputError::conversion("output", "file_format")),
        })
        .unwrap_or_else(|_| {
            // Error only if dstr output is requested
            let writing_dstrs = eospec.len() + gospec.len() + pospec.len() > 0;
            if id == 0 && writing_dstrs {
                println!(concat!(
                    "Warning: file format for distribution output invalid ('plain_text' | 'fits').\n",
                    "         Continuing with default 'plain_text'."
                ));
            }
            FileFormat::PlainText
        });

    // Choose the system of units
    let units = input.read::<String,_>("output:units")
        // if not specified, default to "auto"
        .or_else(|e| match e.kind() {
            InputErrorKind::Location => Ok("auto".to_owned()),
            _ => Err(e),
        })
        .and_then(|s| match s.as_str() {
            "auto" => Ok(Default::default()),
            "hep" | "HEP" => Ok(UnitSystem::hep()),
            "si" | "SI" => Ok(UnitSystem::si()),
            _ => {
                eprintln!("Unit system requested, \"{}\", is not one of \"auto\", \"hep\", or \"si\".", s);
                Err(InputError::conversion("output:units", "units"))
            }
        })
        ?;

    let statsexpr = input.read("stats:expression")
        .map_or_else(|_| Ok(vec!{}), |strs: Vec<String>| {
            strs.iter()
                .map(|spec| StatsExpression::load(spec, |s| input.evaluate(s)))
                .collect::<Result<Vec<_>, _>>()
        })?;
    
    let mut estats = input.read("stats:electron")
        .map_or_else(|_| Ok(vec![]), |strs: Vec<String>| {
            strs.iter()
                .map(|spec| SummaryStatistic::load(spec, |s| input.evaluate(s)))
                .collect::<Result<Vec<_>,_>>()
        })?;

    let mut gstats = input.read("stats:photon")
        .map_or_else(|_| Ok(vec![]), |strs: Vec<String>| {
            strs.iter()
                .map(|spec| SummaryStatistic::load(spec, |s| input.evaluate(s)))
                .collect::<Result<Vec<_>,_>>()
        })?;

    let mut pstats = input.read("stats:positron")
        .map_or_else(|_| Ok(vec![]), |strs: Vec<String>| {
            strs.iter()
                .map(|spec| SummaryStatistic::load(spec, |s| input.evaluate(s)))
                .collect::<Result<Vec<_>,_>>()
        })?;

    // Simulation building and running starts here
    for (run, a0_v) in a0_values.iter().enumerate() {
        let a0: f64 = *a0_v; 
        // Rare event sampling for pair creation
        let pair_rate_increase = input.read::<f64,_>("control:increase_pair_rate_by")
            // if increase is not specified at all, default to unity
            .or_else(|e| match e.kind() {
                InputErrorKind::Location => Ok(1.0),
                _ => Err(e),
            })
            // failing that, check for automatic increase
            .or_else(|e| match input.read::<String,_>("control:increase_pair_rate_by") {
                Ok(s) if s == "auto" => if using_lcfa {
                    Ok(increase_lcfa_pair_rate_by(gamma, a0, wavelength))
                } else {
                    Ok(increase_pair_rate_by(gamma, a0, wavelength, pol))
                },
                _ => Err(e),
            })
            .and_then(|r| if r < 1.0 {
                eprintln!("Increase in pair creation rate must be >= 1.0.");
                Err(InputError::conversion("control:increase_pair_rate_by", "increase_pair_rate_by"))
            } else {
                Ok(r)
            })?;

        let seed = 0x8658b90036b165ebu64 + ((rng_seed as u64) * 0x32f55cddaebae910u64);
        let mut rng = Xoshiro256StarStar::seed_from_u64(seed);
        for _i in 0..id {
            rng.jump();
        }

        let nums: Vec<usize> = {
            let tasks = ntasks as usize;
            (0..tasks).map(|i| (npart * (i + 1) / tasks) - (npart * i / tasks)).collect()
        };
        assert_eq!(nums.iter().sum::<usize>(), npart);
        let num = nums[id as usize];

        if id == 0 {
            println!("Running {} task{} with {} primary particles per task...", ntasks, if ntasks > 1 {"s"} else {""}, num);
            if a0_values.len() > 1 {
                println!("\t* sim {} of {} at a0 = {}", run + 1, a0_values.len(), a0);
            }
            #[cfg(feature = "with-mpi")] {
                println!("\t* with MPI support enabled");
            }
            #[cfg(feature = "hdf5-output")] {
                println!("\t* writing HDF5 output");
            }
            if pair_rate_increase > 1.0 {
                println!("\t* with pair creation rate increased by {:.3e}", pair_rate_increase);
            }
        }

        let laser: Laser = if focusing && !using_lcfa {
            FocusedLaser::new(a0, wavelength, waist, n_cycles, pol, pol_angle)
                .with_envelope(envelope)
                .with_finite_bandwidth(finite_bandwidth)
                .into()
        } else if focusing {
            FastFocusedLaser::new(a0, wavelength, waist, n_cycles, pol, pol_angle)
                .with_envelope(envelope)
                .into()
        } else if !using_lcfa {
            PlaneWave::new(a0, wavelength, n_cycles, pol, pol_angle, chirp_b)
                .with_envelope(envelope)
                .with_finite_bandwidth(finite_bandwidth)
                .into()
        } else {
            FastPlaneWave::new(a0, wavelength, n_cycles, pol, pol_angle, chirp_b)
                .with_envelope(envelope)
                .into()
        };

        let initial_z = laser.ideal_initial_z() + 3.0 * length;

        let builder = BeamBuilder::new(species, num, initial_z)
            .with_weight(weight)
            .with_divergence(rms_div)
            .with_collision_angle(angle)
            .with_collision_plane_at(angle2)
            .with_offset(offset)
            .with_energy_chirp(energy_chirp)
            .with_polarization(sv)
            .with_length(length);

        let builder = if normally_distributed {
            if let Some(r_max) = max_radius {
                builder.with_trunc_normally_distributed_xy(radius, radius, r_max, r_max)
            } else {
                builder.with_normally_distributed_xy(radius, radius)
            }
        } else {
            builder.with_uniformly_distributed_xy(radius)
        };

        let builder = if use_brem_spec {
            builder.with_bremsstrahlung_spectrum(gamma_min, gamma)
        } else {
            builder.with_normal_energy_spectrum(gamma, sigma)
        };

        let primaries = builder.build(&mut rng);

        let mut current_id = num as u64;

        let merge = |(mut e, mut g, mut p, mut d): (Vec<Particle>, Vec<Particle>, Vec<Particle>, Vec<Particle>), mut sh: Shower| {
            let n0 = ThreeVector::from(sh.primary.momentum()).normalize();
            sh.secondaries.retain(|&pt| {
                let p = pt.momentum();
                let n = ThreeVector::from(p).normalize();
                p[0] > min_energy && n0 * n > max_angle.cos()
            });
            if multiplicity.is_none() || (multiplicity.is_some() && multiplicity.unwrap() == sh.multiplicity()) {
                while let Some(pt) = sh.secondaries.pop() {
                    match pt.species() {
                        Species::Electron => e.push(pt),
                        Species::Photon => g.push(pt),
                        Species::Positron => p.push(pt),
                    }
                }
            }
            d.append(&mut sh.intermediates);
            (e, g, p, d)
        };

        let runtime = std::time::Instant::now();

        let options = CollideOptions {
            dt_multiplier,
            rate_increase: pair_rate_increase,
            t_stop,
            discard_bg_e,
            discard_bg_ph,
            rr,
            tracking_photons,
            keep_decayed_photons,
            pol_resolved,
            rotate_stokes_pars,
            classical,
            gaunt_factor,
        };

        let (mut electrons, mut photons, mut positrons, mut decayed_photons) = primaries
            .chunks((num / 20).max(1))
            .enumerate()
            .map(|(i, chk)| {
                let tmp = chk.iter()
                    .map(|pt| collide(&laser, *pt, &mut rng, &mut current_id, options))
                    .fold((Vec::<Particle>::new(), Vec::<Particle>::new(), Vec::<Particle>::new(), Vec::<Particle>::new()), merge);
                if id == 0 {
                    println!(
                        "Done {: >12} of {: >12} primaries, RT = {}, ETTC = {}...",
                        (i+1) * chk.len(), num,
                        PrettyDuration::from(runtime.elapsed()),
                        PrettyDuration::from(ettc(runtime, i+1, 20))
                    );
                }
                tmp
            })
            .fold(
                (Vec::<Particle>::new(), Vec::<Particle>::new(), Vec::<Particle>::new(), Vec::<Particle>::new()),
                |a, b| ([a.0,b.0].concat(), [a.1,b.1].concat(), [a.2,b.2].concat(), [a.3,b.3].concat())
            );

        // Particle/parent ids are only unique within a single parallel process
        let mut absorption = 0.0;
        let mut id_offsets = vec![0u64; world.size() as usize];
        #[cfg(feature = "with-mpi")]
        world.all_gather_into(&current_id, &mut id_offsets[..]);
        id_offsets.iter_mut().fold(0, |mut total, n| {total += *n; *n = total - *n; total});
        // task n adds id_offsets[n] to each particle/parent id
        for pt in electrons.iter_mut().chain(photons.iter_mut()).chain(positrons.iter_mut()).chain(decayed_photons.iter_mut()) {
            pt.with_id(pt.id() + id_offsets[id as usize]);
            pt.with_parent_id(pt.parent_id() + id_offsets[id as usize]);
            absorption += pt.weight() * pt.absorbed_energy();
        }

        let mut total_absorption = 0.0;
        world.all_reduce_into(&absorption, &mut total_absorption, SystemOperation::sum());
        let total_absorption = total_absorption * 1.0e6 * ELEMENTARY_CHARGE; // in J

        if !laser_defines_z {
            for pt in electrons.iter_mut().chain(photons.iter_mut()).chain(positrons.iter_mut()).chain(decayed_photons.iter_mut()) {
                *pt = pt.to_beam_coordinate_basis(angle, angle2);
            }
        }

        #[cfg(feature = "hdf5-output")]
        let (energy, energy_unit) = laser.energy();
        #[cfg(not(feature = "hdf5-output"))]
        let (energy, _) = laser.energy();

        let f_abs = total_absorption / energy;
        if f_abs > 0.1 && id == 0 {
            println!("Warning: obtained laser energy depletion of {:.2}%, background field approximation likely to be invalid.", 100.0 * f_abs);
        }

        // Updating 'ident' in case of a0 looping
        let current_ident: String = if a0_values.len() > 1 {
            format!("{}{}a0_{:.3}", ident, if ident.is_empty() {""} else {"_"}, a0)
        }
        else {
            ident.to_owned()
        };

        for dstr in &eospec {
            let prefix = format!("{}{}{}{}electron", output_dir, if output_dir.is_empty() {""} else {"/"}, current_ident, if current_ident.is_empty() {""} else {"_"});
            dstr.write(&world, &electrons, &units, &prefix, file_format)?;
        }

        for dstr in &gospec {
            let prefix = format!("{}{}{}{}photon", output_dir, if output_dir.is_empty() {""} else {"/"}, current_ident, if current_ident.is_empty() {""} else {"_"});
            dstr.write(&world, &photons, &units, &prefix, file_format)?;
        }

        for dstr in &pospec {
            let prefix = format!("{}{}{}{}positron", output_dir, if output_dir.is_empty() {""} else {"/"}, current_ident, if current_ident.is_empty() {""} else {"_"});
            dstr.write(&world, &positrons, &units, &prefix, file_format)?;
        }

        for stat in estats.iter_mut() {
            stat.evaluate(&world, &electrons, "electron");
        }

        for stat in gstats.iter_mut() {
            stat.evaluate(&world, &photons, "photon");
        }

        for stat in pstats.iter_mut() {
            stat.evaluate(&world, &positrons, "positron");
        }

        if id == 0 {
            if !estats.is_empty() || !gstats.is_empty() || !pstats.is_empty() || !statsexpr.is_empty() {
                use std::fs::File;
                use std::io::Write;
                let filename = format!("{}{}{}{}stats.txt", output_dir, if output_dir.is_empty() {""} else {"/"}, 
                                                                      current_ident, if current_ident.is_empty() {""} else {"_"});
                let mut file = File::create(filename)?;
                for stat in &estats {
                    writeln!(file, "{}", stat)?;
                }
                for stat in &pstats {
                    writeln!(file, "{}", stat)?;
                }
                for stat in &gstats {
                    writeln!(file, "{}", stat)?;
                }
                for stat in &statsexpr {
                    writeln!(file, "{}", stat)?;
                }
            }
        }

        match output_mode {
            #[cfg(feature = "hdf5-output")]
            OutputMode::Hdf5 => {
                use hdf5_writer::GroupHolder;
                let filename = format!("{}{}{}{}particles.h5", output_dir, if output_dir.is_empty() {""} else {"/"}, 
                                                               current_ident, if current_ident.is_empty() {""} else {"_"});
                let file = hdf5_writer::ParallelFile::create(&world, &filename)?;

                // Build info
                file.new_group("build")?
                    .only_task(0)
                    .new_dataset("version")?
                        .write(env!("CARGO_PKG_VERSION"))?
                    .new_dataset("branch")?
                        .write(env!("VERGEN_GIT_BRANCH"))?
                    .new_dataset("commit-hash")?
                        .write(env!("VERGEN_GIT_SHA"))?
                    .new_dataset("features")?
                        .write(env!("PTARMIGAN_ACTIVE_FEATURES"))?;

                // Top-level run information
                let conf = file.new_group("config")?
                    .only_task(0);

                conf.new_dataset("mpi-tasks")?.write(&ntasks)?
                    .new_dataset("input-file")?.write(raw_input.as_str())?;

                conf.new_group("unit")?
                    .new_dataset("position")?.write(units.length.name())?
                    .new_dataset("momentum")?.write(units.momentum.name())?;

                // Parsed input configuration
                conf.new_group("control")?
                    .new_dataset("dt_multiplier")?.write(&dt_multiplier)?
                    .new_dataset("radiation_reaction")?.write(&rr)?
                    .new_dataset("classical")?.write(&classical)?
                    .new_dataset("pair_creation")?.write(&tracking_photons)?
                    .new_dataset("pair_creation_is_pol_resolved")?.write(&pol_resolved)?
                    .new_dataset("lcfa")?.write(&using_lcfa)?
                    .new_dataset("rng_seed")?.write(&rng_seed)?
                    .new_dataset("increase_pair_rate_by")?.write(&pair_rate_increase)?
                    .new_dataset("bandwidth_correction")?.write(&finite_bandwidth)?
                    .new_dataset("select_multiplicity")?.with_condition(|| multiplicity.is_some()).write(&multiplicity.unwrap_or(0))?
                    .new_dataset("select_multiplicity")?.with_condition(|| multiplicity.is_none()).write(&false)?;

                conf.new_group("laser")?
                    .new_dataset("a0")?
                        .with_unit("1")?
                        .with_desc("peak value of the laser normalized amplitude")?
                        .write(&a0)?
                    .new_dataset("wavelength")?
                        .with_unit(units.length.name())?
                        .with_desc("wavelength of the carrier")?
                        .write(&wavelength.convert(&units.length))?
                    .new_dataset("polarization")?
                        .with_desc("linear/circular")?
                        .write(&pol)?
                    .new_dataset("polarization_angle")?
                        .with_unit("rad")?
                        .with_desc("angle between x-axis and electric field")?
                        .with_condition(|| pol == Polarization::Linear)
                        .write(&pol_angle)?
                    .new_dataset("focusing")?
                        .with_desc("true/false => pulse is modelled in 3d/1d")?
                        .write(&focusing)?
                    .new_dataset("envelope")?
                        .with_desc("pulse envelope of the laser vector potential")?
                        .write(&envelope)?
                    .new_dataset("chirp_b")?
                        .with_unit("1")?
                        .with_desc("parameter that appears in carrier phase = phi + b phi^2")?
                        .write(&chirp_b)?
                    .new_dataset("waist")?
                        .with_unit(units.length.name())?
                        .with_desc("radius in the focal plane at which intensity is 1/e^2 of its peak value")?
                        .with_condition(|| focusing)
                        .write(&waist.convert(&units.length))?
                    .new_dataset("fwhm_duration")?
                        .with_unit("s")?
                        .with_desc("full width at half maximum of the temporal intensity profile")?
                        .with_condition(|| envelope == Envelope::Gaussian)
                        .write(&(n_cycles * wavelength / SPEED_OF_LIGHT))?
                    .new_dataset("n_cycles")?
                        .with_unit("1")?
                        .with_desc("number of wavelengths corresponding to the total pulse duration")?
                        .with_condition(|| matches!(envelope, Envelope::CosSquared | Envelope::Flattop))
                        .write(&n_cycles)?;

                let charge = match species {
                    Species::Electron => (npart as f64) * weight * ELECTRON_CHARGE,
                    Species::Positron => (npart as f64) * weight * -ELECTRON_CHARGE,
                    Species::Photon => 0.0,
                };

                let r_max = if normally_distributed {
                    max_radius.unwrap_or(std::f64::INFINITY)
                } else { // uniformly distributed
                    radius
                };

                conf.new_group("beam")?
                    .new_dataset("n")?
                        .with_unit("1")?
                        .with_desc("number of primary macroparticles")?
                        .write(&npart)?
                    .new_dataset("n_real")?
                        .with_unit("1")?
                        .with_desc("total number of real particles represented by the primary macroparticles")?
                        .write(&((npart as f64) * weight))?
                    .new_dataset("charge")?.with_unit("C")?.write(&charge)?
                    .new_dataset("species")?.write(species.to_string().as_str())?
                    .new_dataset("gamma")?.with_unit("1")?.write(&gamma)?
                    .new_dataset("sigma")?.with_unit("1")?.write(&sigma)?
                    .new_dataset("bremsstrahlung_source")?.write(&use_brem_spec)?
                    .new_dataset("gamma_min")?.with_unit("1")?.with_condition(|| use_brem_spec).write(&gamma_min)?
                    .new_dataset("radius")?.with_unit(units.length.name())?.write(&radius.convert(&units.length))?
                    .new_dataset("radius_max")?
                        .with_unit(units.length.name())?
                        .with_desc("density distribution is cut off at this perpendicular distance from the beam axis")?
                        .write(&r_max.convert(&units.length))?
                    .new_dataset("length")?.with_unit(units.length.name())?.write(&length.convert(&units.length))?
                    .new_dataset("collision_angle")?
                        .with_unit("rad")?
                        .with_desc("polar angle between beam momentum and laser wavevector, zero if counterpropagating")?
                        .write(&angle)?
                    .new_dataset("collision_plane_angle")?
                        .with_unit("rad")?
                        .with_desc("azimuthal angle between beam momentum and laser wavevector, zero if p in E, k plane")?
                        .write(&angle2)?
                    .new_dataset("rms_divergence")?.with_unit("rad")?.write(&rms_div)?
                    .new_dataset("offset")?.with_unit(units.length.name())?.write(&offset.convert(&units.length))?
                    .new_dataset("polarization")?
                        .with_unit("1")?
                        .with_desc("Stokes parameters of the primary particles: I, Q, U, V")?
                        .with_alias("polarisation")?
                        .write(&sv)?
                    .new_dataset("transverse_distribution_is_normal")?.write(&normally_distributed)?
                    .new_dataset("longitudinal_distribution_is_normal")?.write(&true)?;

                conf.new_group("output")?
                    .new_dataset("laser_defines_positive_z")?.write(&laser_defines_z)?
                    .new_dataset("beam_defines_positive_z")?.write(&!laser_defines_z)?
                    .new_dataset("discard_background_e")?.write(&discard_bg_e)?
                    .new_dataset("discard_background_ph")?.write(&discard_bg_ph)?
                    .new_dataset("min_energy")?.with_unit(units.energy.name())?.write(&min_energy.convert(&units.energy))?;

                // Write particle data
                let fs = file.new_group("final-state")?;

                let (x, p, pol, w, a, n, id, pid) = photons
                    .iter()
                    .map(|pt| (
                        pt.position().convert(&units.length),
                        pt.momentum().convert(&units.momentum),
                        pt.polarization(),
                        pt.weight(),
                        pt.payload(),
                        pt.interaction_count(),
                        pt.id(),
                        pt.parent_id()
                    ))
                    .unzip_n_vec();

                drop(photons);

                fs.new_group("photon")?
                    .new_dataset("weight")?
                        .with_unit("1")?
                        .with_desc("number of real photons each macrophoton represents")?
                        .write(&w[..])?
                    .new_dataset("a0_at_creation")?
                        .with_unit("1")?
                        .with_desc("normalized amplitude (RMS under LMA) at point of emission")?
                        .with_alias("xi")?
                        .write(&a[..])?
                    .new_dataset("n_pos")?
                        .with_unit("1")?
                        .with_desc("total probability of pair creation for the photon")?
                        .write(&n[..])?
                    .new_dataset("id")?
                        .with_desc("unique ID of the photon")?
                        .write(&id[..])?
                    .new_dataset("parent_id")?
                        .with_desc("ID of the particle that created the photon (for primary particles, parent_id = id")?
                        .write(&pid[..])?
                    .new_dataset("polarization")?
                        .with_desc("Stokes parameters of the photon: I, Q, U, V")?
                        .with_unit("1")?
                        .with_alias("polarisation")?
                        .write(&pol[..])?
                    .new_dataset("position")?
                        .with_unit(units.length.name())?
                        .with_desc("four-position of the photon")?
                        .write(&x[..])?
                    .new_dataset("momentum")?
                        .with_unit(units.momentum.name())?
                        .with_desc("four-momentum of the photon")?
                        .write(&p[..])?;

                let (x, p, w, n, abs, id, pid) = electrons
                    .iter()
                    .map(|pt| (
                        pt.position().convert(&units.length),
                        pt.momentum().convert(&units.momentum),
                        pt.weight(),
                        pt.interaction_count(),
                        pt.absorbed_energy().convert(&units.energy),
                        pt.id(),
                        pt.parent_id()
                    ))
                    .unzip_n_vec();

                drop(electrons);

                fs.new_group("electron")?
                    .new_dataset("weight")?
                        .with_unit("1")?
                        .with_desc("number of real electrons each macroelectron represents")?
                        .write(&w[..])?
                    .new_dataset("n_gamma")?
                        .with_unit("1")?
                        .with_desc("total number of photons emitted by the electron")?
                        .write(&n[..])?
                    .new_dataset("id")?
                        .with_desc("unique ID of the electron")?
                        .write(&id[..])?
                    .new_dataset("parent_id")?
                        .with_desc("ID of the particle that created the electron (for primary particles, parent_id = id)")?
                        .write(&pid[..])?
                    .new_dataset("absorption")?
                        .with_unit(units.energy.name())?
                        .with_desc("energy absorbed from the laser")?
                        .write(&abs[..])?
                    .new_dataset("position")?
                        .with_unit(units.length.name())?
                        .with_desc("four-position of the electron")?
                        .write(&x[..])?
                    .new_dataset("momentum")?
                        .with_unit(units.momentum.name())?
                        .with_desc("four-momentum of the electron")?
                        .write(&p[..])?;

                let (x, x0, p, w, n, abs, id, pid, a) = positrons
                    .iter()
                    .map(|pt| (
                        pt.position().convert(&units.length),
                        pt.was_created_at().convert(&units.length),
                        pt.momentum().convert(&units.momentum),
                        pt.weight(),
                        pt.interaction_count(),
                        pt.absorbed_energy().convert(&units.energy),
                        pt.id(),
                        pt.parent_id(),
                        pt.payload()
                    ))
                    .unzip_n_vec();

                drop(positrons);

                fs.new_group("positron")?
                    .new_dataset("weight")?
                        .with_unit("1")?
                        .with_desc("number of real positrons each macropositron represents")?
                        .write(&w[..])?
                    .new_dataset("a0_at_creation")?
                        .with_unit("1")?
                        .with_desc("normalized amplitude (RMS under LMA) at point of creation")?
                        .with_alias("xi")?
                        .write(&a[..])?
                    .new_dataset("n_gamma")?
                        .with_unit("1")?
                        .with_desc("total number of photons emitted by the positron")?
                        .write(&n[..])?
                    .new_dataset("id")?
                        .with_desc("unique ID of the positron")?
                        .write(&id[..])?
                    .new_dataset("parent_id")?
                        .with_desc("ID of the particle that created the positron (for primary particles, parent_id = id)")?
                        .write(&pid[..])?
                    .new_dataset("absorption")?
                        .with_unit(units.energy.name())?
                        .with_desc("energy absorbed from the laser")?
                        .write(&abs[..])?
                    .new_dataset("position")?
                        .with_unit(units.length.name())?
                        .with_desc("four-position of the positron")?
                        .write(&x[..])?
                    .new_dataset("position_at_creation")?
                        .with_unit(units.length.name())?
                        .with_desc("four-position at which the positron was created")?
                        .write(&x0[..])?
                    .new_dataset("momentum")?
                        .with_unit(units.momentum.name())?
                        .with_desc("four-momentum of the positron")?
                        .write(&p[..])?;

<<<<<<< HEAD
                if keep_decayed_photons {
                    let is = file.new_group("intermediate-state")?;

                    let (x, p, pol, w, a, n, id, pid) = decayed_photons
                        .iter()
                        .map(|pt| (
                            pt.position().convert(&units.length),
                            // pt.was_created_at().convert(&units.length),
                            pt.momentum().convert(&units.momentum),
                            pt.polarization(),
                            pt.weight(),
                            pt.payload(),
                            pt.interaction_count(),
                            pt.id(),
                            pt.parent_id()
                        ))
                        .unzip_n_vec();

                    drop(decayed_photons);

                    is.new_group("photon")?
                        .new_dataset("weight")?
                            .with_unit("1")?
                            .with_desc("number of real photons each macrophoton represents")?
                            .write(&w[..])?
                        .new_dataset("a0_at_creation")?
                            .with_unit("1")?
                            .with_desc("normalized amplitude (RMS under LMA) at point of emission")?
                            .with_alias("xi")?
                            .write(&a[..])?
                        .new_dataset("n_pos")?
                            .with_unit("1")?
                            .with_desc("total probability of pair creation for the photon")?
                            .write(&n[..])?
                        .new_dataset("id")?
                            .with_desc("unique ID of the photon")?
                            .write(&id[..])?
                        .new_dataset("parent_id")?
                            .with_desc("ID of the particle that created the photon (for primary particles, parent_id = id")?
                            .write(&pid[..])?
                        .new_dataset("polarization")?
                            .with_desc("Stokes parameters of the photon: I, Q, U, V")?
                            .with_unit("1")?
                            .with_alias("polarisation")?
                            .write(&pol[..])?
                        .new_dataset("position")?
                            .with_unit(units.length.name())?
                            .with_desc("four-position of the photon")?
                            .write(&x[..])?
                        // .new_dataset("position_at_creation")?
                        //     .with_unit(units.length.name())?
                        //     .with_desc("four-position at which the photon was emitted")?
                        //     .write(&x0[..])?
                        .new_dataset("momentum")?
                            .with_unit(units.momentum.name())?
                            .with_desc("four-momentum of the photon")?
                            .write(&p[..])?;
                }
=======
                fs.new_group("laser")?
                    .only_task(0)
                    .new_dataset("energy")?
                        .with_unit(&energy_unit)?
                        .with_desc("total energy of the laser pulse")?
                        .with_condition(|| focusing)
                        .write(&energy)?
                    .new_dataset("energy_flux")?
                        .with_unit(&energy_unit)?
                        .with_desc("total energy of the laser pulse, per unit area")?
                        .with_condition(|| !focusing)
                        .write(&energy)?
                    .new_dataset("absorption")?
                        .with_unit("J")?
                        .with_desc("energy absorbed from the laser")?
                        .write(&total_absorption)?;
>>>>>>> 97937e8b
            },
            OutputMode::None => {},
        }

        if id == 0 {
            println!("Run complete after {}.", PrettyDuration::from(runtime.elapsed()));
        }
    }
    Ok(())
}<|MERGE_RESOLUTION|>--- conflicted
+++ resolved
@@ -1228,7 +1228,6 @@
                         .with_desc("four-momentum of the positron")?
                         .write(&p[..])?;
 
-<<<<<<< HEAD
                 if keep_decayed_photons {
                     let is = file.new_group("intermediate-state")?;
 
@@ -1287,7 +1286,7 @@
                             .with_desc("four-momentum of the photon")?
                             .write(&p[..])?;
                 }
-=======
+
                 fs.new_group("laser")?
                     .only_task(0)
                     .new_dataset("energy")?
@@ -1304,7 +1303,6 @@
                         .with_unit("J")?
                         .with_desc("energy absorbed from the laser")?
                         .write(&total_absorption)?;
->>>>>>> 97937e8b
             },
             OutputMode::None => {},
         }
