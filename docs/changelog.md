--- conflicted
+++ resolved
@@ -8,15 +8,13 @@
 
 * Decayed photons can be included in the HDF5 output file, if desired, via new optional flag `dump_decayed_photons`.
 * Tracking of laser depletion: new output variable `absorption` can be used to examine how much energy electrons and positrons have drawn from the laser pulse.
-<<<<<<< HEAD
 * Tracking of quantum parameters at point of creation, via new output variable `parent_chi`.
+* Using Ptarmigan output as input, as well as import of custom particle beams.
 
 Fixed:
 
 * Inconsistent use of units in stats block: filter bounds are now interpreted as being given in SI units.
-=======
-* Using Ptarmigan output as input, as well as import of custom particle beams.
->>>>>>> 9179f93e
+
 
 ## v1.3.5
 
